name: hive_flutter
description: Extension for Hive. Makes it easier to use Hive in Flutter apps.
version: 0.3.0+2
homepage: https://github.com/hivedb/hive/tree/master/hive_flutter
documentation: https://docs.hivedb.dev/

environment:
  sdk: ">=2.6.0 <3.0.0"

dependencies:
  flutter:
    sdk: flutter

  hive: ">=1.0.0 <2.0.0"
  path_provider: ">=1.0.0 <2.0.0"
  path: ">=1.6.0 <2.0.0"

dev_dependencies:
  flutter_test:
    sdk: flutter
<<<<<<< HEAD
  pedantic: ">=1.8.0 <2.0.0"
  mockito: ^4.1.1

dependency_overrides:
  hive:
    path: ../hive
=======
  pedantic: ">=1.8.0 <2.0.0"
>>>>>>> d7ee7253
<|MERGE_RESOLUTION|>--- conflicted
+++ resolved
@@ -18,13 +18,9 @@
 dev_dependencies:
   flutter_test:
     sdk: flutter
-<<<<<<< HEAD
   pedantic: ">=1.8.0 <2.0.0"
   mockito: ^4.1.1
 
 dependency_overrides:
   hive:
-    path: ../hive
-=======
-  pedantic: ">=1.8.0 <2.0.0"
->>>>>>> d7ee7253
+    path: ../hive